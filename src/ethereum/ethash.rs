--- conflicted
+++ resolved
@@ -51,17 +51,6 @@
 		if header.difficulty < min_difficulty {
 			return Err(From::from(BlockError::InvalidDifficulty(Mismatch { expected: min_difficulty, found: header.difficulty })))
 		}
-<<<<<<< HEAD
-=======
-		let min_gas_limit = decode(self.spec().engine_params.get("minGasLimit").unwrap());
-		if header.gas_limit < min_gas_limit {
-			return Err(From::from(BlockError::InvalidGasLimit(OutOfBounds { min: Some(min_gas_limit), max: None, found: header.gas_limit }))); 
-		}
-		let maximum_extra_data_size = self.maximum_extra_data_size();
-		if header.number != 0 && header.extra_data.len() > maximum_extra_data_size {
-			return Err(From::from(BlockError::ExtraDataOutOfBounds(OutOfBounds { min: None, max: Some(maximum_extra_data_size), found: header.extra_data.len() }))); 
-		}
->>>>>>> 915a6050
 		// TODO: Verify seal (quick)
 		Ok(())
 	}
