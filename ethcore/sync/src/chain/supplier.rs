// Copyright 2015-2018 Parity Technologies (UK) Ltd.
// This file is part of Parity.

// Parity is free software: you can redistribute it and/or modify
// it under the terms of the GNU General Public License as published by
// the Free Software Foundation, either version 3 of the License, or
// (at your option) any later version.

// Parity is distributed in the hope that it will be useful,
// but WITHOUT ANY WARRANTY; without even the implied warranty of
// MERCHANTABILITY or FITNESS FOR A PARTICULAR PURPOSE.  See the
// GNU General Public License for more details.

// You should have received a copy of the GNU General Public License
// along with Parity.  If not, see <http://www.gnu.org/licenses/>.

use bytes::Bytes;
use ethcore::client::BlockId;
use ethcore::header::BlockNumber;
use ethereum_types::H256;
use network::{self, PeerId};
use parking_lot::RwLock;
use rlp::{Rlp, RlpStream};
use std::cmp;

use sync_io::SyncIo;

use super::{
	ChainSync,
	RlpResponseResult,
	PacketDecodeError,
	BLOCK_BODIES_PACKET,
	BLOCK_HEADERS_PACKET,
	CONSENSUS_DATA_PACKET,
	GET_BLOCK_BODIES_PACKET,
	GET_BLOCK_HEADERS_PACKET,
	GET_NODE_DATA_PACKET,
	GET_RECEIPTS_PACKET,
	GET_SNAPSHOT_DATA_PACKET,
	GET_SNAPSHOT_MANIFEST_PACKET,
	MAX_BODIES_TO_SEND,
	MAX_HEADERS_TO_SEND,
	MAX_NODE_DATA_TO_SEND,
	MAX_RECEIPTS_HEADERS_TO_SEND,
	MAX_RECEIPTS_TO_SEND,
	NODE_DATA_PACKET,
	RECEIPTS_PACKET,
	SNAPSHOT_DATA_PACKET,
	SNAPSHOT_MANIFEST_PACKET,
};

/// The Chain Sync Supplier: answers requests from peers with available data
pub struct SyncSupplier;

impl SyncSupplier {
	/// Dispatch incoming requests and responses
	pub fn dispatch_packet(sync: &RwLock<ChainSync>, io: &mut SyncIo, peer: PeerId, packet_id: u8, data: &[u8]) {
		let rlp = Rlp::new(data);
		let result = match packet_id {
			GET_BLOCK_BODIES_PACKET => SyncSupplier::return_rlp(io, &rlp, peer,
				SyncSupplier::return_block_bodies,
				|e| format!("Error sending block bodies: {:?}", e)),

			GET_BLOCK_HEADERS_PACKET => SyncSupplier::return_rlp(io, &rlp, peer,
				SyncSupplier::return_block_headers,
				|e| format!("Error sending block headers: {:?}", e)),

			GET_RECEIPTS_PACKET => SyncSupplier::return_rlp(io, &rlp, peer,
				SyncSupplier::return_receipts,
				|e| format!("Error sending receipts: {:?}", e)),

			GET_NODE_DATA_PACKET => SyncSupplier::return_rlp(io, &rlp, peer,
				SyncSupplier::return_node_data,
				|e| format!("Error sending nodes: {:?}", e)),

			GET_SNAPSHOT_MANIFEST_PACKET => SyncSupplier::return_rlp(io, &rlp, peer,
				SyncSupplier::return_snapshot_manifest,
				|e| format!("Error sending snapshot manifest: {:?}", e)),

			GET_SNAPSHOT_DATA_PACKET => SyncSupplier::return_rlp(io, &rlp, peer,
				SyncSupplier::return_snapshot_data,
				|e| format!("Error sending snapshot data: {:?}", e)),
			CONSENSUS_DATA_PACKET => ChainSync::on_consensus_packet(io, peer, &rlp),
			_ => {
				sync.write().on_packet(io, peer, packet_id, data);
				Ok(())
			}
		};
		result.unwrap_or_else(|e| {
			debug!(target:"sync", "{} -> Malformed packet {} : {}", peer, packet_id, e);
		})
	}

	/// Respond to GetBlockHeaders request
	fn return_block_headers(io: &SyncIo, r: &Rlp, peer_id: PeerId) -> RlpResponseResult {
		// Packet layout:
		// [ block: { P , B_32 }, maxHeaders: P, skip: P, reverse: P in { 0 , 1 } ]
		let max_headers: usize = r.val_at(1)?;
		let skip: usize = r.val_at(2)?;
		let reverse: bool = r.val_at(3)?;
		let last = io.chain().chain_info().best_block_number;
		let number = if r.at(0)?.size() == 32 {
			// id is a hash
			let hash: H256 = r.val_at(0)?;
			trace!(target: "sync", "{} -> GetBlockHeaders (hash: {}, max: {}, skip: {}, reverse:{})", peer_id, hash, max_headers, skip, reverse);
			match io.chain().block_header(BlockId::Hash(hash)) {
				Some(hdr) => {
					let number = hdr.number().into();
					debug_assert_eq!(hdr.hash(), hash);

					if max_headers == 1 || io.chain().block_hash(BlockId::Number(number)) != Some(hash) {
						// Non canonical header or single header requested
						// TODO: handle single-step reverse hashchains of non-canon hashes
						trace!(target:"sync", "Returning single header: {:?}", hash);
						let mut rlp = RlpStream::new_list(1);
						rlp.append_raw(&hdr.into_inner(), 1);
						return Ok(Some((BLOCK_HEADERS_PACKET, rlp)));
					}
					number
				}
				None => return Ok(Some((BLOCK_HEADERS_PACKET, RlpStream::new_list(0)))) //no such header, return nothing
			}
		} else {
			let number = r.val_at::<BlockNumber>(0)?;
			trace!(target: "sync", "{} -> GetBlockHeaders (number: {}, max: {}, skip: {}, reverse:{})", peer_id, number, max_headers, skip, reverse);
			number
		};

		let mut number = if reverse {
			cmp::min(last, number)
		} else {
			cmp::max(0, number)
		};
		let max_count = cmp::min(MAX_HEADERS_TO_SEND, max_headers);
		let mut count = 0;
		let mut data = Bytes::new();
		let inc = skip.saturating_add(1) as BlockNumber;
		let overlay = io.chain_overlay().read();

		// We are checking the `overlay` as well since it's where the ForkBlock
		// header is cached : so peers can confirm we are on the right fork,
		// even if we are not synced until the fork block
		while (number <= last || overlay.contains_key(&number)) && count < max_count {
			if let Some(hdr) = overlay.get(&number) {
				trace!(target: "sync", "{}: Returning cached fork header", peer_id);
				data.extend_from_slice(hdr);
				count += 1;
			} else if let Some(hdr) = io.chain().block_header(BlockId::Number(number)) {
				data.append(&mut hdr.into_inner());
				count += 1;
			} else {
				// No required block.
				break;
			}
			if reverse {
				if number <= inc || number == 0 {
					break;
				}
				number = number.saturating_sub(inc);
			} else {
				number = number.saturating_add(inc);
			}
		}
		let mut rlp = RlpStream::new_list(count as usize);
		rlp.append_raw(&data, count as usize);
		trace!(target: "sync", "{} -> GetBlockHeaders: returned {} entries", peer_id, count);
		Ok(Some((BLOCK_HEADERS_PACKET, rlp)))
	}

	/// Respond to GetBlockBodies request
	fn return_block_bodies(io: &SyncIo, r: &Rlp, peer_id: PeerId) -> RlpResponseResult {
		let mut count = r.item_count().unwrap_or(0);
		if count == 0 {
			debug!(target: "sync", "Empty GetBlockBodies request, ignoring.");
			return Ok(None);
		}
		count = cmp::min(count, MAX_BODIES_TO_SEND);
		let mut added = 0usize;
		let mut data = Bytes::new();
		for i in 0..count {
			if let Some(body) = io.chain().block_body(BlockId::Hash(r.val_at::<H256>(i)?)) {
				data.append(&mut body.into_inner());
				added += 1;
			}
		}
		let mut rlp = RlpStream::new_list(added);
		rlp.append_raw(&data, added);
		trace!(target: "sync", "{} -> GetBlockBodies: returned {} entries", peer_id, added);
		Ok(Some((BLOCK_BODIES_PACKET, rlp)))
	}

	/// Respond to GetNodeData request
	fn return_node_data(io: &SyncIo, r: &Rlp, peer_id: PeerId) -> RlpResponseResult {
		let mut count = r.item_count().unwrap_or(0);
		trace!(target: "sync", "{} -> GetNodeData: {} entries", peer_id, count);
		if count == 0 {
			debug!(target: "sync", "Empty GetNodeData request, ignoring.");
			return Ok(None);
		}
		count = cmp::min(count, MAX_NODE_DATA_TO_SEND);
		let mut added = 0usize;
		let mut data = Vec::new();
		for i in 0..count {
			if let Some(node) = io.chain().state_data(&r.val_at::<H256>(i)?) {
				data.push(node);
				added += 1;
			}
		}
		trace!(target: "sync", "{} -> GetNodeData: return {} entries", peer_id, added);
		let mut rlp = RlpStream::new_list(added);
		for d in data {
			rlp.append(&d);
		}
		Ok(Some((NODE_DATA_PACKET, rlp)))
	}

	fn return_receipts(io: &SyncIo, rlp: &Rlp, peer_id: PeerId) -> RlpResponseResult {
		let mut count = rlp.item_count().unwrap_or(0);
		trace!(target: "sync", "{} -> GetReceipts: {} entries", peer_id, count);
		if count == 0 {
			debug!(target: "sync", "Empty GetReceipts request, ignoring.");
			return Ok(None);
		}
		count = cmp::min(count, MAX_RECEIPTS_HEADERS_TO_SEND);
		let mut added_headers = 0usize;
		let mut added_receipts = 0usize;
		let mut data = Bytes::new();
		for i in 0..count {
<<<<<<< HEAD
			if let Some(receipts) = io.chain().block_receipts(&rlp.val_at::<H256>(i)?) {
				let mut receipts_bytes = ::rlp::encode(&receipts).into_vec();
=======
			if let Some(mut receipts_bytes) = io.chain().encoded_block_receipts(&rlp.val_at::<H256>(i)?) {
>>>>>>> 7781cbbc
				data.append(&mut receipts_bytes);
				added_receipts += receipts_bytes.len();
				added_headers += 1;
				if added_receipts > MAX_RECEIPTS_TO_SEND { break; }
			}
		}
		let mut rlp_result = RlpStream::new_list(added_headers);
		rlp_result.append_raw(&data, added_headers);
		Ok(Some((RECEIPTS_PACKET, rlp_result)))
	}

	/// Respond to GetSnapshotManifest request
	fn return_snapshot_manifest(io: &SyncIo, r: &Rlp, peer_id: PeerId) -> RlpResponseResult {
		let count = r.item_count().unwrap_or(0);
		trace!(target: "warp", "{} -> GetSnapshotManifest", peer_id);
		if count != 0 {
			debug!(target: "warp", "Invalid GetSnapshotManifest request, ignoring.");
			return Ok(None);
		}
		let rlp = match io.snapshot_service().manifest() {
			Some(manifest) => {
				trace!(target: "warp", "{} <- SnapshotManifest", peer_id);
				let mut rlp = RlpStream::new_list(1);
				rlp.append_raw(&manifest.into_rlp(), 1);
				rlp
			},
			None => {
				trace!(target: "warp", "{}: No snapshot manifest to return", peer_id);
				RlpStream::new_list(0)
			}
		};
		Ok(Some((SNAPSHOT_MANIFEST_PACKET, rlp)))
	}

	/// Respond to GetSnapshotData request
	fn return_snapshot_data(io: &SyncIo, r: &Rlp, peer_id: PeerId) -> RlpResponseResult {
		let hash: H256 = r.val_at(0)?;
		trace!(target: "warp", "{} -> GetSnapshotData {:?}", peer_id, hash);
		let rlp = match io.snapshot_service().chunk(hash) {
			Some(data) => {
				let mut rlp = RlpStream::new_list(1);
				trace!(target: "warp", "{} <- SnapshotData", peer_id);
				rlp.append(&data);
				rlp
			},
			None => {
				trace!(target: "warp", "{}: No snapshot data to return", peer_id);
				RlpStream::new_list(0)
			}
		};
		Ok(Some((SNAPSHOT_DATA_PACKET, rlp)))
	}

	fn return_rlp<FRlp, FError>(io: &mut SyncIo, rlp: &Rlp, peer: PeerId, rlp_func: FRlp, error_func: FError) -> Result<(), PacketDecodeError>
		where FRlp : Fn(&SyncIo, &Rlp, PeerId) -> RlpResponseResult,
			FError : FnOnce(network::Error) -> String
	{
		let response = rlp_func(io, rlp, peer);
		match response {
			Err(e) => Err(e),
			Ok(Some((packet_id, rlp_stream))) => {
				io.respond(packet_id, rlp_stream.out()).unwrap_or_else(
					|e| debug!(target: "sync", "{:?}", error_func(e)));
				Ok(())
			}
			_ => Ok(())
		}
	}
}

#[cfg(test)]
mod test {
	use std::collections::{VecDeque};
	use tests::helpers::{TestIo};
	use tests::snapshot::TestSnapshotService;
	use ethereum_types::{H256};
	use parking_lot::RwLock;
	use bytes::Bytes;
	use rlp::{Rlp, RlpStream};
	use super::{*, super::tests::*};
	use blocks::SyncHeader;
	use ethcore::client::{BlockChainClient, EachBlockWith, TestBlockChainClient};

	#[test]
	fn return_block_headers() {
		fn make_hash_req(h: &H256, count: usize, skip: usize, reverse: bool) -> Bytes {
			let mut rlp = RlpStream::new_list(4);
			rlp.append(h);
			rlp.append(&count);
			rlp.append(&skip);
			rlp.append(&if reverse {1u32} else {0u32});
			rlp.out()
		}

		fn make_num_req(n: usize, count: usize, skip: usize, reverse: bool) -> Bytes {
			let mut rlp = RlpStream::new_list(4);
			rlp.append(&n);
			rlp.append(&count);
			rlp.append(&skip);
			rlp.append(&if reverse {1u32} else {0u32});
			rlp.out()
		}
		fn to_header_vec(rlp: ::chain::RlpResponseResult) -> Vec<SyncHeader> {
			Rlp::new(&rlp.unwrap().unwrap().1.out()).iter().map(|r| SyncHeader::from_rlp(r.as_raw().to_vec()).unwrap()).collect()
		}

		let mut client = TestBlockChainClient::new();
		client.add_blocks(100, EachBlockWith::Nothing);
		let blocks: Vec<_> = (0 .. 100)
			.map(|i| (&client as &BlockChainClient).block(BlockId::Number(i as BlockNumber)).map(|b| b.into_inner()).unwrap()).collect();
		let headers: Vec<_> = blocks.iter().map(|b| SyncHeader::from_rlp(Rlp::new(b).at(0).unwrap().as_raw().to_vec()).unwrap()).collect();
		let hashes: Vec<_> = headers.iter().map(|h| h.header.hash()).collect();

		let queue = RwLock::new(VecDeque::new());
		let ss = TestSnapshotService::new();
		let io = TestIo::new(&mut client, &ss, &queue, None);

		let unknown: H256 = H256::new();
		let result = SyncSupplier::return_block_headers(&io, &Rlp::new(&make_hash_req(&unknown, 1, 0, false)), 0);
		assert!(to_header_vec(result).is_empty());
		let result = SyncSupplier::return_block_headers(&io, &Rlp::new(&make_hash_req(&unknown, 1, 0, true)), 0);
		assert!(to_header_vec(result).is_empty());

		let result = SyncSupplier::return_block_headers(&io, &Rlp::new(&make_hash_req(&hashes[2], 1, 0, true)), 0);
		assert_eq!(to_header_vec(result), vec![headers[2].clone()]);

		let result = SyncSupplier::return_block_headers(&io, &Rlp::new(&make_hash_req(&hashes[2], 1, 0, false)), 0);
		assert_eq!(to_header_vec(result), vec![headers[2].clone()]);

		let result = SyncSupplier::return_block_headers(&io, &Rlp::new(&make_hash_req(&hashes[50], 3, 5, false)), 0);
		assert_eq!(to_header_vec(result), vec![headers[50].clone(), headers[56].clone(), headers[62].clone()]);

		let result = SyncSupplier::return_block_headers(&io, &Rlp::new(&make_hash_req(&hashes[50], 3, 5, true)), 0);
		assert_eq!(to_header_vec(result), vec![headers[50].clone(), headers[44].clone(), headers[38].clone()]);

		let result = SyncSupplier::return_block_headers(&io, &Rlp::new(&make_num_req(2, 1, 0, true)), 0);
		assert_eq!(to_header_vec(result), vec![headers[2].clone()]);

		let result = SyncSupplier::return_block_headers(&io, &Rlp::new(&make_num_req(2, 1, 0, false)), 0);
		assert_eq!(to_header_vec(result), vec![headers[2].clone()]);

		let result = SyncSupplier::return_block_headers(&io, &Rlp::new(&make_num_req(50, 3, 5, false)), 0);
		assert_eq!(to_header_vec(result), vec![headers[50].clone(), headers[56].clone(), headers[62].clone()]);

		let result = SyncSupplier::return_block_headers(&io, &Rlp::new(&make_num_req(50, 3, 5, true)), 0);
		assert_eq!(to_header_vec(result), vec![headers[50].clone(), headers[44].clone(), headers[38].clone()]);
	}

	#[test]
	fn return_nodes() {
		let mut client = TestBlockChainClient::new();
		let queue = RwLock::new(VecDeque::new());
		let sync = dummy_sync_with_peer(H256::new(), &client);
		let ss = TestSnapshotService::new();
		let mut io = TestIo::new(&mut client, &ss, &queue, None);

		let mut node_list = RlpStream::new_list(3);
		node_list.append(&H256::from("0000000000000000000000000000000000000000000000005555555555555555"));
		node_list.append(&H256::from("ffffffffffffffffffffffffffffffffffffffffffffaaaaaaaaaaaaaaaaaaaa"));
		node_list.append(&H256::from("aff0000000000000000000000000000000000000000000000000000000000000"));

		let node_request = node_list.out();
		// it returns rlp ONLY for hashes started with "f"
		let result = SyncSupplier::return_node_data(&io, &Rlp::new(&node_request.clone()), 0);

		assert!(result.is_ok());
		let rlp_result = result.unwrap();
		assert!(rlp_result.is_some());

		// the length of one rlp-encoded hashe
		let rlp = rlp_result.unwrap().1.out();
		let rlp = Rlp::new(&rlp);
		assert_eq!(Ok(1), rlp.item_count());

		io.sender = Some(2usize);

		ChainSync::dispatch_packet(&RwLock::new(sync), &mut io, 0usize, GET_NODE_DATA_PACKET, &node_request);
		assert_eq!(1, io.packets.len());
	}

	#[test]
	fn return_receipts_empty() {
		let mut client = TestBlockChainClient::new();
		let queue = RwLock::new(VecDeque::new());
		let ss = TestSnapshotService::new();
		let io = TestIo::new(&mut client, &ss, &queue, None);

		let result = SyncSupplier::return_receipts(&io, &Rlp::new(&[0xc0]), 0);

		assert!(result.is_ok());
	}

	#[test]
	fn return_receipts() {
		let mut client = TestBlockChainClient::new();
		let queue = RwLock::new(VecDeque::new());
		let sync = dummy_sync_with_peer(H256::new(), &client);
		let ss = TestSnapshotService::new();
		let mut io = TestIo::new(&mut client, &ss, &queue, None);

		let mut receipt_list = RlpStream::new_list(4);
		receipt_list.append(&H256::from("0000000000000000000000000000000000000000000000005555555555555555"));
		receipt_list.append(&H256::from("ff00000000000000000000000000000000000000000000000000000000000000"));
		receipt_list.append(&H256::from("fff0000000000000000000000000000000000000000000000000000000000000"));
		receipt_list.append(&H256::from("aff0000000000000000000000000000000000000000000000000000000000000"));

		let receipts_request = receipt_list.out();
		// it returns rlp ONLY for hashes started with "f"
		let result = SyncSupplier::return_receipts(&io, &Rlp::new(&receipts_request.clone()), 0);

		assert!(result.is_ok());
		let rlp_result = result.unwrap();
		assert!(rlp_result.is_some());

		// the length of two rlp-encoded receipts
		assert_eq!(603, rlp_result.unwrap().1.out().len());

		io.sender = Some(2usize);
		ChainSync::dispatch_packet(&RwLock::new(sync), &mut io, 0usize, GET_RECEIPTS_PACKET, &receipts_request);
		assert_eq!(1, io.packets.len());
	}
}<|MERGE_RESOLUTION|>--- conflicted
+++ resolved
@@ -226,12 +226,9 @@
 		let mut added_receipts = 0usize;
 		let mut data = Bytes::new();
 		for i in 0..count {
-<<<<<<< HEAD
 			if let Some(receipts) = io.chain().block_receipts(&rlp.val_at::<H256>(i)?) {
 				let mut receipts_bytes = ::rlp::encode(&receipts).into_vec();
-=======
-			if let Some(mut receipts_bytes) = io.chain().encoded_block_receipts(&rlp.val_at::<H256>(i)?) {
->>>>>>> 7781cbbc
+			// if let Some(mut receipts_bytes) = io.chain().encoded_block_receipts(&rlp.val_at::<H256>(i)?) {
 				data.append(&mut receipts_bytes);
 				added_receipts += receipts_bytes.len();
 				added_headers += 1;
