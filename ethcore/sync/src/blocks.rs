// Copyright 2015-2018 Parity Technologies (UK) Ltd.
// This file is part of Parity.

// Parity is free software: you can redistribute it and/or modify
// it under the terms of the GNU General Public License as published by
// the Free Software Foundation, either version 3 of the License, or
// (at your option) any later version.

// Parity is distributed in the hope that it will be useful,
// but WITHOUT ANY WARRANTY; without even the implied warranty of
// MERCHANTABILITY or FITNESS FOR A PARTICULAR PURPOSE.  See the
// GNU General Public License for more details.

// You should have received a copy of the GNU General Public License
// along with Parity.  If not, see <http://www.gnu.org/licenses/>.

use std::collections::{HashSet, HashMap, hash_map};
use hash::{keccak, KECCAK_NULL_RLP, KECCAK_EMPTY_LIST_RLP};
use heapsize::HeapSizeOf;
use ethereum_types::H256;
use triehash_ethereum::ordered_trie_root;
use bytes::Bytes;
use rlp::{Rlp, RlpStream, DecoderError};
use network;
use ethcore::header::Header as BlockHeader;
use ethcore::verification::queue::kind::blocks::Unverified;
use transaction::UnverifiedTransaction;

known_heap_size!(0, HeaderId);

#[derive(PartialEq, Debug, Clone)]
pub struct SyncHeader {
	pub bytes: Bytes,
	pub header: BlockHeader,
}

impl HeapSizeOf for SyncHeader {
	fn heap_size_of_children(&self) -> usize {
		self.bytes.heap_size_of_children()
			+ self.header.heap_size_of_children()
	}
}

impl SyncHeader {
	pub fn from_rlp(bytes: Bytes) -> Result<Self, DecoderError> {
		let result = SyncHeader {
			header: ::rlp::decode(&bytes)?,
			bytes,
		};

		Ok(result)
	}
}

pub struct SyncBody {
	pub transactions_bytes: Bytes,
	pub transactions: Vec<UnverifiedTransaction>,
	pub uncles_bytes: Bytes,
	pub uncles: Vec<BlockHeader>,
}

impl SyncBody {
	pub fn from_rlp(bytes: &[u8]) -> Result<Self, DecoderError> {
		let rlp = Rlp::new(bytes);
		let transactions_rlp = rlp.at(0)?;
		let uncles_rlp = rlp.at(1)?;

		let result = SyncBody {
			transactions_bytes: transactions_rlp.as_raw().to_vec(),
			transactions: transactions_rlp.as_list()?,
			uncles_bytes: uncles_rlp.as_raw().to_vec(),
			uncles: uncles_rlp.as_list()?,
		};

		Ok(result)
	}

	fn empty_body() -> Self {
		SyncBody {
			transactions_bytes: ::rlp::EMPTY_LIST_RLP.to_vec(),
			transactions: Vec::with_capacity(0),
			uncles_bytes: ::rlp::EMPTY_LIST_RLP.to_vec(),
			uncles: Vec::with_capacity(0),
		}
	}
}

impl HeapSizeOf for SyncBody {
	fn heap_size_of_children(&self) -> usize {
		self.transactions_bytes.heap_size_of_children()
			+ self.transactions.heap_size_of_children()
			+ self.uncles_bytes.heap_size_of_children()
			+ self.uncles.heap_size_of_children()
	}
}

/// Block data with optional body.
struct SyncBlock {
	header: SyncHeader,
	body: Option<SyncBody>,
	receipts: Option<Bytes>,
	receipts_root: H256,
}

impl HeapSizeOf for SyncBlock {
	fn heap_size_of_children(&self) -> usize {
		self.header.heap_size_of_children() + self.body.heap_size_of_children()
	}
}

fn unverified_from_sync(header: SyncHeader, body: Option<SyncBody>) -> Unverified {
	let mut stream = RlpStream::new_list(3);
	stream.append_raw(&header.bytes, 1);
	let body = body.unwrap_or_else(SyncBody::empty_body);
	stream.append_raw(&body.transactions_bytes, 1);
	stream.append_raw(&body.uncles_bytes, 1);

	Unverified {
		header: header.header,
		transactions: body.transactions,
		uncles: body.uncles,
		bytes: stream.out().to_vec(),
	}
}

/// Block with optional receipt
pub struct BlockAndReceipts {
	/// Block data.
	pub block: Unverified,
	/// Block receipts RLP list.
	pub receipts: Option<Bytes>,
}

/// Used to identify header by transactions and uncles hashes
#[derive(Eq, PartialEq, Hash)]
struct HeaderId {
	transactions_root: H256,
	uncles: H256
}

/// A collection of blocks and subchain pointers being downloaded. This keeps track of
/// which headers/bodies need to be downloaded, which are being downloaded and also holds
/// the downloaded blocks.
#[derive(Default)]
pub struct BlockCollection {
	/// Does this collection need block receipts.
	need_receipts: bool,
	/// Heads of subchains to download
	heads: Vec<H256>,
	/// Downloaded blocks.
	blocks: HashMap<H256, SyncBlock>,
	/// Downloaded blocks by parent.
	parents: HashMap<H256, H256>,
	/// Used to map body to header.
	header_ids: HashMap<HeaderId, H256>,
	/// Used to map receipts root to headers.
	receipt_ids: HashMap<H256, Vec<H256>>,
	/// First block in `blocks`.
	head: Option<H256>,
	/// Set of block header hashes being downloaded
	downloading_headers: HashSet<H256>,
	/// Set of block bodies being downloaded identified by block hash.
	downloading_bodies: HashSet<H256>,
	/// Set of block receipts being downloaded identified by receipt root.
	downloading_receipts: HashSet<H256>,
}

impl BlockCollection {
	/// Create a new instance.
	pub fn new(download_receipts: bool) -> BlockCollection {
		BlockCollection {
			need_receipts: download_receipts,
			blocks: HashMap::new(),
			header_ids: HashMap::new(),
			receipt_ids: HashMap::new(),
			heads: Vec::new(),
			parents: HashMap::new(),
			head: None,
			downloading_headers: HashSet::new(),
			downloading_bodies: HashSet::new(),
			downloading_receipts: HashSet::new(),
		}
	}

	/// Clear everything.
	pub fn clear(&mut self) {
		self.blocks.clear();
		self.parents.clear();
		self.header_ids.clear();
		self.receipt_ids.clear();
		self.heads.clear();
		self.head = None;
		self.downloading_headers.clear();
		self.downloading_bodies.clear();
		self.downloading_receipts.clear();
	}

	/// Reset collection for a new sync round with given subchain block hashes.
	pub fn reset_to(&mut self, hashes: Vec<H256>) {
		self.clear();
		self.heads = hashes;
	}

	/// Insert a set of headers into collection and advance subchain head pointers.
	pub fn insert_headers(&mut self, headers: Vec<SyncHeader>) {
		for h in headers {
			if let Err(e) =  self.insert_header(h) {
				trace!(target: "sync", "Ignored invalid header: {:?}", e);
			}
		}
		self.update_heads();
	}

	/// Insert a collection of block bodies for previously downloaded headers.
	pub fn insert_bodies(&mut self, bodies: Vec<SyncBody>) -> Vec<H256> {
		bodies.into_iter()
			.filter_map(|b| {
				self.insert_body(b)
					.map_err(|e| trace!(target: "sync", "Ignored invalid body: {:?}", e))
					.ok()
			})
			.collect()
	}

	/// Insert a collection of block receipts for previously downloaded headers.
	pub fn insert_receipts(&mut self, receipts: Vec<Bytes>) -> Vec<Vec<H256>> {
		if !self.need_receipts {
			return Vec::new();
		}
		receipts.into_iter()
			.filter_map(|r| {
				self.insert_receipt(r)
					.map_err(|e| trace!(target: "sync", "Ignored invalid receipt: {:?}", e))
					.ok()
			})
			.collect()
	}

	/// Returns a set of block hashes that require a body download. The returned set is marked as being downloaded.
	pub fn needed_bodies(&mut self, count: usize, _ignore_downloading: bool) -> Vec<H256> {
		if self.head.is_none() {
			return Vec::new();
		}
		let mut needed_bodies: Vec<H256> = Vec::new();
		let mut head = self.head;
		while head.is_some() && needed_bodies.len() < count {
			head = self.parents.get(&head.unwrap()).cloned();
			if let Some(head) = head {
				match self.blocks.get(&head) {
					Some(block) if block.body.is_none() && !self.downloading_bodies.contains(&head) => {
						self.downloading_bodies.insert(head.clone());
						needed_bodies.push(head.clone());
					}
					_ => (),
				}
			}
		}
		for h in self.header_ids.values() {
			if needed_bodies.len() >= count {
				break;
			}
			if !self.downloading_bodies.contains(h) {
				needed_bodies.push(h.clone());
				self.downloading_bodies.insert(h.clone());
			}
		}
		needed_bodies
	}

	/// Returns a set of block hashes that require a receipt download. The returned set is marked as being downloaded.
	pub fn needed_receipts(&mut self, count: usize, _ignore_downloading: bool) -> Vec<H256> {
		if self.head.is_none() || !self.need_receipts {
			return Vec::new();
		}
		let mut needed_receipts: Vec<H256> = Vec::new();
		let mut head = self.head;
		while head.is_some() && needed_receipts.len() < count {
			head = self.parents.get(&head.unwrap()).cloned();
			if let Some(head) = head {
				match self.blocks.get(&head) {
					Some(block) => {
						if block.receipts.is_none() && !self.downloading_receipts.contains(&block.receipts_root) {
							self.downloading_receipts.insert(block.receipts_root);
							needed_receipts.push(head.clone());
						}
					}
					_ => (),
				}
			}
		}
		// If there are multiple blocks per receipt, only request one of them.
		for (root, h) in self.receipt_ids.iter().map(|(root, hashes)| (root, hashes[0])) {
			if needed_receipts.len() >= count {
				break;
			}
			if !self.downloading_receipts.contains(root) {
				needed_receipts.push(h.clone());
				self.downloading_receipts.insert(*root);
			}
		}
		needed_receipts
	}

	/// Returns a set of block hashes that require a header download. The returned set is marked as being downloaded.
	pub fn needed_headers(&mut self, count: usize, ignore_downloading: bool) -> Option<(H256, usize)> {
		// find subchain to download
		let mut download = None;
		{
			for h in &self.heads {
				if ignore_downloading || !self.downloading_headers.contains(h) {
					self.downloading_headers.insert(h.clone());
					download = Some(h.clone());
					break;
				}
			}
		}
		download.map(|h| (h, count))
	}

	/// Unmark header as being downloaded.
	pub fn clear_header_download(&mut self, hash: &H256) {
		self.downloading_headers.remove(hash);
	}

	/// Unmark block body as being downloaded.
	pub fn clear_body_download(&mut self, hashes: &[H256]) {
		for h in hashes {
			self.downloading_bodies.remove(h);
		}
	}

	/// Unmark block receipt as being downloaded.
	pub fn clear_receipt_download(&mut self, hashes: &[H256]) {
		for h in hashes {
			if let Some(ref block) = self.blocks.get(h) {
				self.downloading_receipts.remove(&block.receipts_root);
			}
		}
	}

	/// Get a valid chain of blocks ordered in ascending order and ready for importing into blockchain.
	pub fn drain(&mut self) -> Vec<BlockAndReceipts> {
		if self.blocks.is_empty() || self.head.is_none() {
			return Vec::new();
		}

		let mut drained = Vec::new();
		let mut hashes = Vec::new();
		{
			let mut blocks = Vec::new();
			let mut head = self.head;
			while let Some(h) = head {
				head = self.parents.get(&h).cloned();
				if let Some(head) = head {
					match self.blocks.remove(&head) {
						Some(block) => {
							if block.body.is_some() && (!self.need_receipts || block.receipts.is_some()) {
								blocks.push(block);
								hashes.push(head);
								self.head = Some(head);
							} else {
								self.blocks.insert(head, block);
								break;
							}
						},
						_ => {
							break;
						},
					}
				}
			}

			for block in blocks.into_iter() {
				let unverified = unverified_from_sync(block.header, block.body);
				drained.push(BlockAndReceipts {
					block: unverified,
					receipts: block.receipts.clone(),
				});
			}
		}

		trace!(target: "sync", "Drained {} blocks, new head :{:?}", drained.len(), self.head);
		drained
	}

	/// Check if the collection is empty. We consider the syncing round complete once
	/// there is no block data left and only a single or none head pointer remains.
	pub fn is_empty(&self) -> bool {
		self.heads.len() == 0 || (self.heads.len() == 1 && self.head.map_or(false, |h| h == self.heads[0]))
	}

	/// Check if collection contains a block header.
	pub fn contains(&self, hash: &H256) -> bool {
		self.blocks.contains_key(hash)
	}

<<<<<<< HEAD
	/// Check if collection contains a block header.
	pub fn contains_head(&self, hash: &H256) -> bool {
		self.heads.contains(hash)
	}

	/// Check the number of heads
	pub fn heads_len(&self) -> usize {
		self.heads.len()
	}

=======
>>>>>>> 2fc16798
	/// Return used heap size.
	pub fn heap_size(&self) -> usize {
		self.heads.heap_size_of_children()
			+ self.blocks.heap_size_of_children()
			+ self.parents.heap_size_of_children()
			+ self.header_ids.heap_size_of_children()
			+ self.downloading_headers.heap_size_of_children()
			+ self.downloading_bodies.heap_size_of_children()
	}

	/// Check if given block hash is marked as being downloaded.
	pub fn is_downloading(&self, hash: &H256) -> bool {
		self.downloading_headers.contains(hash) || self.downloading_bodies.contains(hash)
	}

	fn insert_body(&mut self, body: SyncBody) -> Result<H256, network::Error> {
		let header_id = {
			let tx_root = ordered_trie_root(Rlp::new(&body.transactions_bytes).iter().map(|r| r.as_raw()));
			let uncles = keccak(&body.uncles_bytes);
			HeaderId {
				transactions_root: tx_root,
				uncles: uncles
			}
		};

		match self.header_ids.remove(&header_id) {
			Some(h) => {
				self.downloading_bodies.remove(&h);
				match self.blocks.get_mut(&h) {
					Some(ref mut block) => {
						trace!(target: "sync", "Got body {}", h);
						block.body = Some(body);
						Ok(h)
					},
					None => {
						warn!("Got body with no header {}", h);
						Err(network::ErrorKind::BadProtocol.into())
					}
				}
			}
			None => {
				trace!(target: "sync", "Ignored unknown/stale block body. tx_root = {:?}, uncles = {:?}", header_id.transactions_root, header_id.uncles);
				Err(network::ErrorKind::BadProtocol.into())
			}
		}
	}

	fn insert_receipt(&mut self, r: Bytes) -> Result<Vec<H256>, network::Error> {
		let receipt_root = {
			let receipts = Rlp::new(&r);
			ordered_trie_root(receipts.iter().map(|r| r.as_raw()))
		};
		self.downloading_receipts.remove(&receipt_root);
		match self.receipt_ids.entry(receipt_root) {
			hash_map::Entry::Occupied(entry) => {
				let block_hashes = entry.remove();
				for h in block_hashes.iter() {
					match self.blocks.get_mut(&h) {
						Some(ref mut block) => {
							trace!(target: "sync", "Got receipt {}", h);
							block.receipts = Some(r.clone());
						},
						None => {
							warn!("Got receipt with no header {}", h);
							return Err(network::ErrorKind::BadProtocol.into())
						}
					}
				}
				Ok(block_hashes)
			},
			hash_map::Entry::Vacant(_) => {
				trace!(target: "sync", "Ignored unknown/stale block receipt {:?}", receipt_root);
				Err(network::ErrorKind::BadProtocol.into())
			}
		}
	}

	fn insert_header(&mut self, info: SyncHeader) -> Result<H256, DecoderError> {
		let hash = info.header.hash();
		if self.blocks.contains_key(&hash) {
			return Ok(hash);
		}

		match self.head {
			None if hash == self.heads[0] => {
				trace!(target: "sync", "New head {}", hash);
				self.head = Some(info.header.parent_hash().clone());
			},
			_ => ()
		}

		let header_id = HeaderId {
			transactions_root: *info.header.transactions_root(),
			uncles: *info.header.uncles_hash(),
		};

		let body = if header_id.transactions_root == KECCAK_NULL_RLP && header_id.uncles == KECCAK_EMPTY_LIST_RLP {
			// empty body, just mark as downloaded
			Some(SyncBody::empty_body())
		} else {
			trace!(
				"Queueing body tx_root = {:?}, uncles = {:?}, block = {:?}, number = {}",
				header_id.transactions_root,
				header_id.uncles,
				hash,
				info.header.number()
			);
			self.header_ids.insert(header_id, hash);
			None
		};

		let (receipts, receipts_root) = if self.need_receipts {
			let receipt_root = *info.header.receipts_root();
			if receipt_root == KECCAK_NULL_RLP {
				let receipts_stream = RlpStream::new_list(0);
				(Some(receipts_stream.out()), receipt_root)
			} else {
				self.receipt_ids.entry(receipt_root).or_insert_with(Vec::new).push(hash);
				(None, receipt_root)
			}
		} else {
			(None, H256::new())
		};

		self.parents.insert(*info.header.parent_hash(), hash);

		let block = SyncBlock {
			header: info,
			body,
			receipts,
			receipts_root,
		};

		self.blocks.insert(hash, block);
		trace!(target: "sync", "New header: {:x}", hash);
		Ok(hash)
	}

	// update subchain headers
	fn update_heads(&mut self) {
		let mut new_heads = Vec::new();
		let old_subchains: HashSet<_> = { self.heads.iter().cloned().collect() };
		for s in self.heads.drain(..) {
			let mut h = s.clone();
			if !self.blocks.contains_key(&h) {
				new_heads.push(h);
				continue;
			}
			loop {
				match self.parents.get(&h) {
					Some(next) => {
						h = next.clone();
						if old_subchains.contains(&h) {
							trace!(target: "sync", "Completed subchain {:?}", s);
							break; // reached head of the other subchain, merge by not adding
						}
					},
					_ => {
						new_heads.push(h);
						break;
					}
				}
			}
		}
		self.heads = new_heads;
	}
}

#[cfg(test)]
mod test {
	use super::{BlockCollection, SyncHeader};
	use ethcore::client::{TestBlockChainClient, EachBlockWith, BlockId, BlockChainClient};
	use ethcore::header::BlockNumber;
	use ethcore::verification::queue::kind::blocks::Unverified;
	use rlp::*;

	fn is_empty(bc: &BlockCollection) -> bool {
		bc.heads.is_empty() &&
		bc.blocks.is_empty() &&
		bc.parents.is_empty() &&
		bc.header_ids.is_empty() &&
		bc.head.is_none() &&
		bc.downloading_headers.is_empty() &&
		bc.downloading_bodies.is_empty()
	}

	#[test]
	fn create_clear() {
		let mut bc = BlockCollection::new(false);
		assert!(is_empty(&bc));
		let client = TestBlockChainClient::new();
		client.add_blocks(100, EachBlockWith::Nothing);
		let hashes = (0 .. 100).map(|i| (&client as &BlockChainClient).block_hash(BlockId::Number(i)).unwrap()).collect();
		bc.reset_to(hashes);
		assert!(!is_empty(&bc));
		bc.clear();
		assert!(is_empty(&bc));
	}

	#[test]
	fn insert_headers() {
		let mut bc = BlockCollection::new(false);
		assert!(is_empty(&bc));
		let client = TestBlockChainClient::new();
		let nblocks = 200;
		client.add_blocks(nblocks, EachBlockWith::Nothing);
		let blocks: Vec<_> = (0..nblocks)
			.map(|i| (&client as &BlockChainClient).block(BlockId::Number(i as BlockNumber)).unwrap().into_inner())
			.collect();
		let headers: Vec<_> = blocks.iter().map(|b| SyncHeader::from_rlp(Rlp::new(b).at(0).unwrap().as_raw().to_vec()).unwrap()).collect();
		let hashes: Vec<_> = headers.iter().map(|h| h.header.hash()).collect();
		let heads: Vec<_> = hashes.iter().enumerate().filter_map(|(i, h)| if i % 20 == 0 { Some(*h) } else { None }).collect();
		bc.reset_to(heads);
		assert!(!bc.is_empty());
		assert_eq!(hashes[0], bc.heads[0]);
		assert!(bc.needed_bodies(1, false).is_empty());
		assert!(!bc.contains(&hashes[0]));
		assert!(!bc.is_downloading(&hashes[0]));

		let (h, n) = bc.needed_headers(6, false).unwrap();
		assert!(bc.is_downloading(&hashes[0]));
		assert_eq!(hashes[0], h);
		assert_eq!(n, 6);
		assert_eq!(bc.downloading_headers.len(), 1);
		assert!(bc.drain().is_empty());

		bc.insert_headers(headers[0..6].into_iter().map(Clone::clone).collect());
		assert_eq!(hashes[5], bc.heads[0]);
		for h in &hashes[0..6] {
			bc.clear_header_download(h)
		}
		assert_eq!(bc.downloading_headers.len(), 0);
		assert!(!bc.is_downloading(&hashes[0]));
		assert!(bc.contains(&hashes[0]));

		assert_eq!(
			bc.drain().into_iter().map(|b| b.block).collect::<Vec<_>>(),
			blocks[0..6].iter().map(|b| Unverified::from_rlp(b.to_vec()).unwrap()).collect::<Vec<_>>()
		);
		assert!(!bc.contains(&hashes[0]));
		assert_eq!(hashes[5], bc.head.unwrap());

		let (h, _) = bc.needed_headers(6, false).unwrap();
		assert_eq!(hashes[5], h);
		let (h, _) = bc.needed_headers(6, false).unwrap();
		assert_eq!(hashes[20], h);
		bc.insert_headers(headers[10..16].into_iter().map(Clone::clone).collect());
		assert!(bc.drain().is_empty());
		bc.insert_headers(headers[5..10].into_iter().map(Clone::clone).collect());
		assert_eq!(
			bc.drain().into_iter().map(|b| b.block).collect::<Vec<_>>(),
			blocks[6..16].iter().map(|b| Unverified::from_rlp(b.to_vec()).unwrap()).collect::<Vec<_>>()
		);

		assert_eq!(hashes[15], bc.heads[0]);

		bc.insert_headers(headers[15..].into_iter().map(Clone::clone).collect());
		bc.drain();
		assert!(bc.is_empty());
	}

	#[test]
	fn insert_headers_with_gap() {
		let mut bc = BlockCollection::new(false);
		assert!(is_empty(&bc));
		let client = TestBlockChainClient::new();
		let nblocks = 200;
		client.add_blocks(nblocks, EachBlockWith::Nothing);
		let blocks: Vec<_> = (0..nblocks)
			.map(|i| (&client as &BlockChainClient).block(BlockId::Number(i as BlockNumber)).unwrap().into_inner())
			.collect();
		let headers: Vec<_> = blocks.iter().map(|b| SyncHeader::from_rlp(Rlp::new(b).at(0).unwrap().as_raw().to_vec()).unwrap()).collect();
		let hashes: Vec<_> = headers.iter().map(|h| h.header.hash()).collect();
		let heads: Vec<_> = hashes.iter().enumerate().filter_map(|(i, h)| if i % 20 == 0 { Some(*h) } else { None }).collect();
		bc.reset_to(heads);

		bc.insert_headers(headers[2..22].into_iter().map(Clone::clone).collect());
		assert_eq!(hashes[0], bc.heads[0]);
		assert_eq!(hashes[21], bc.heads[1]);
		assert!(bc.head.is_none());
		bc.insert_headers(headers[0..2].into_iter().map(Clone::clone).collect());
		assert!(bc.head.is_some());
		assert_eq!(hashes[21], bc.heads[0]);
	}

	#[test]
	fn insert_headers_no_gap() {
		let mut bc = BlockCollection::new(false);
		assert!(is_empty(&bc));
		let client = TestBlockChainClient::new();
		let nblocks = 200;
		client.add_blocks(nblocks, EachBlockWith::Nothing);
		let blocks: Vec<_> = (0..nblocks)
			.map(|i| (&client as &BlockChainClient).block(BlockId::Number(i as BlockNumber)).unwrap().into_inner())
			.collect();
		let headers: Vec<_> = blocks.iter().map(|b| SyncHeader::from_rlp(Rlp::new(b).at(0).unwrap().as_raw().to_vec()).unwrap()).collect();
		let hashes: Vec<_> = headers.iter().map(|h| h.header.hash()).collect();
		let heads: Vec<_> = hashes.iter().enumerate().filter_map(|(i, h)| if i % 20 == 0 { Some(*h) } else { None }).collect();
		bc.reset_to(heads);

		bc.insert_headers(headers[1..2].into_iter().map(Clone::clone).collect());
		assert!(bc.drain().is_empty());
		bc.insert_headers(headers[0..1].into_iter().map(Clone::clone).collect());
		assert_eq!(bc.drain().len(), 2);
	}
}<|MERGE_RESOLUTION|>--- conflicted
+++ resolved
@@ -394,19 +394,11 @@
 		self.blocks.contains_key(hash)
 	}
 
-<<<<<<< HEAD
-	/// Check if collection contains a block header.
-	pub fn contains_head(&self, hash: &H256) -> bool {
-		self.heads.contains(hash)
-	}
-
 	/// Check the number of heads
 	pub fn heads_len(&self) -> usize {
 		self.heads.len()
 	}
 
-=======
->>>>>>> 2fc16798
 	/// Return used heap size.
 	pub fn heap_size(&self) -> usize {
 		self.heads.heap_size_of_children()
