--- conflicted
+++ resolved
@@ -1092,23 +1092,6 @@
 	fn chain_new_blocks(&self, chain: &MiningBlockChainClient, _imported: &[H256], _invalid: &[H256], enacted: &[H256], retracted: &[H256]) {
 		trace!(target: "miner", "chain_new_blocks");
 
-<<<<<<< HEAD
-=======
-		fn fetch_transactions(chain: &MiningBlockChainClient, hash: &H256) -> Vec<SignedTransaction> {
-			let block = chain
-				.block(BlockId::Hash(*hash))
-				// Client should send message after commit to db and inserting to chain.
-				.expect("Expected in-chain blocks.");
-			let block = BlockView::new(&block);
-			let txs = block.transactions();
-			// populate sender
-			for tx in &txs {
-				let _sender = tx.sender();
-			}
-			txs
-		}
-
->>>>>>> a6fcd8a0
 		// 1. We ignore blocks that were `imported` (because it means that they are not in canon-chain, and transactions
 		//	  should be still available in the queue.
 		// 2. We ignore blocks that are `invalid` because it doesn't have any meaning in terms of the transactions that
@@ -1121,7 +1104,7 @@
 		{
 			retracted.par_iter()
 				.map(|hash| {
-					let block = chain.block(BlockID::Hash(*hash))
+					let block = chain.block(BlockId::Hash(*hash))
 						.expect("Client is sending message after commit to db and inserting to chain; the block is available; qed");
 					let block = BlockView::new(&block);
 					let txs = block.transactions();
