--- conflicted
+++ resolved
@@ -687,7 +687,7 @@
 		self.receipts.read().get(&id).cloned()
 	}
 
-	fn block_receipts(&self, _id: BlockId) -> Option<Vec<LocalizedReceipt>> {
+	fn localized_block_receipts(&self, _id: BlockId) -> Option<Vec<LocalizedReceipt>> {
 		Some(self.receipts.read().values().cloned().collect())
 	}
 
@@ -790,11 +790,7 @@
 		None
 	}
 
-<<<<<<< HEAD
 	fn block_receipts(&self, hash: &H256) -> Option<BlockReceipts> {
-=======
-	fn encoded_block_receipts(&self, hash: &H256) -> Option<Bytes> {
->>>>>>> 7781cbbc
 		// starts with 'f' ?
 		if *hash > H256::from("f000000000000000000000000000000000000000000000000000000000000000") {
 			let receipt = BlockReceipts::new(vec![Receipt::new(
