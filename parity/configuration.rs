--- conflicted
+++ resolved
@@ -304,11 +304,8 @@
 				file_path: self.args.arg_snapshot_file.clone(),
 				kind: snapshot::Kind::Take,
 				block_at: to_block_id(&self.args.arg_snapshot_at)?,
-<<<<<<< HEAD
 				max_round_blocks_to_import: self.args.arg_max_round_blocks_to_import,
-=======
 				snapshot_conf: snapshot_conf,
->>>>>>> 4637215a
 			};
 			Cmd::Snapshot(snapshot_cmd)
 		} else if self.args.cmd_restore {
@@ -325,11 +322,8 @@
 				file_path: self.args.arg_restore_file.clone(),
 				kind: snapshot::Kind::Restore,
 				block_at: to_block_id("latest")?, // unimportant.
-<<<<<<< HEAD
 				max_round_blocks_to_import: self.args.arg_max_round_blocks_to_import,
-=======
 				snapshot_conf: snapshot_conf,
->>>>>>> 4637215a
 			};
 			Cmd::Snapshot(restore_cmd)
 		} else if self.args.cmd_export_hardcoded_sync {
@@ -399,12 +393,9 @@
 				no_persistent_txqueue: self.args.flag_no_persistent_txqueue,
 				whisper: whisper_config,
 				no_hardcoded_sync: self.args.flag_no_hardcoded_sync,
-<<<<<<< HEAD
 				max_round_blocks_to_import: self.args.arg_max_round_blocks_to_import,
-=======
 				on_demand_retry_count: self.args.arg_on_demand_retry_count,
 				on_demand_inactive_time_limit: self.args.arg_on_demand_inactive_time_limit,
->>>>>>> 4637215a
 			};
 			Cmd::Run(run_cmd)
 		};
@@ -1446,12 +1437,9 @@
 			no_hardcoded_sync: false,
 			no_persistent_txqueue: false,
 			whisper: Default::default(),
-<<<<<<< HEAD
 			max_round_blocks_to_import: 12,
-=======
 			on_demand_retry_count: None,
 			on_demand_inactive_time_limit: None,
->>>>>>> 4637215a
 		};
 		expected.secretstore_conf.enabled = cfg!(feature = "secretstore");
 		expected.secretstore_conf.http_enabled = cfg!(feature = "secretstore");
