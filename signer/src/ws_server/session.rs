// Copyright 2015, 2016 Ethcore (UK) Ltd.
// This file is part of Parity.

// Parity is free software: you can redistribute it and/or modify
// it under the terms of the GNU General Public License as published by
// the Free Software Foundation, either version 3 of the License, or
// (at your option) any later version.

// Parity is distributed in the hope that it will be useful,
// but WITHOUT ANY WARRANTY; without even the implied warranty of
// MERCHANTABILITY or FITNESS FOR A PARTICULAR PURPOSE.  See the
// GNU General Public License for more details.

// You should have received a copy of the GNU General Public License
// along with Parity.  If not, see <http://www.gnu.org/licenses/>.

//! Session handlers factory.

use ws;
use sysui;
use authcode_store::AuthCodes;
use std::path::{PathBuf, Path};
use std::sync::Arc;
use std::str::FromStr;
use jsonrpc_core::IoHandler;
use util::H256;

fn origin_is_allowed(self_origin: &str, header: Option<&Vec<u8>>) -> bool {
	match header {
		None => false,
		Some(h) => {
			let v = String::from_utf8(h.clone()).ok();
			match v {
				Some(ref origin) if origin.starts_with("chrome-extension://") => true,
				Some(ref origin) if origin.starts_with(self_origin) => true,
				Some(ref origin) if origin.starts_with(&format!("http://{}", self_origin)) => true,
				_ => false
			}
		}
	}
}

fn auth_is_valid(codes: &Path, protocols: ws::Result<Vec<&str>>) -> bool {
	match protocols {
		Ok(ref protocols) if protocols.len() == 1 => {
			protocols.iter().any(|protocol| {
				let mut split = protocol.split('_');
				let auth = split.next().and_then(|v| H256::from_str(v).ok());
				let time = split.next().and_then(|v| u64::from_str_radix(v, 10).ok());

				if let (Some(auth), Some(time)) = (auth, time) {
					// Check if the code is valid
					AuthCodes::from_file(codes)
						.map(|codes| codes.is_valid(&auth, time))
						.unwrap_or(false)
				} else {
					false
				}
			})
		},
		_ => false
	}
}

pub struct Session {
	out: ws::Sender,
	self_origin: String,
	authcodes_path: PathBuf,
	handler: Arc<IoHandler>,
}

impl ws::Handler for Session {
	fn on_request(&mut self, req: &ws::Request) -> ws::Result<(ws::Response)> {
		let origin = req.header("origin").or_else(|| req.header("Origin"));
		let host = req.header("host").or_else(|| req.header("Host"));

		// Check request origin and host header.
		if !origin_is_allowed(&self.self_origin, origin) && !origin_is_allowed(&self.self_origin, host) {
<<<<<<< HEAD
			return Ok(ws::Response::forbidden(format!("You are not allowed to access system ui. Use: http://{}", self.self_origin)));
=======
			warn!(target: "signer", "Blocked connection to Signer API from untrusted origin.");
			return Ok(ws::Response::forbidden("You are not allowed to access system ui.".into()));
>>>>>>> fdc22db3
		}

		// Detect if it's a websocket request.
		if req.header("sec-websocket-key").is_some() {
			// Check authorization
			if !auth_is_valid(&self.authcodes_path, req.protocols()) {
				info!(target: "signer", "Unauthorized connection to Signer API blocked.");
				return Ok(ws::Response::forbidden("You are not authorized.".into()));
			}

			let protocols = req.protocols().expect("Existence checked by authorization.");
			let protocol = protocols.get(0).expect("Proved by authorization.");
			return ws::Response::from_request(req).map(|mut res| {
				// To make WebSockets connection successful we need to send back the protocol header.
				res.set_protocol(protocol);
				res
			});
		}

		// Otherwise try to serve a page.
		sysui::handle(req.resource())
			.map_or_else(
				// return error
				|| Ok(ws::Response::not_found("Page not found".into())),
				// or serve the file
				|f| {
					let content_len = format!("{}", f.content.as_bytes().len());
					let mut res = ws::Response::ok(f.content.into());
					{
						let mut headers = res.headers_mut();
						headers.push(("Server".into(), b"Parity/SignerUI".to_vec()));
						headers.push(("Connection".into(), b"Closed".to_vec()));
						headers.push(("Content-Length".into(), content_len.as_bytes().to_vec()));
						headers.push(("Content-Type".into(), f.mime.as_bytes().to_vec()));
						if !f.safe_to_embed {
							headers.push(("X-Frame-Options".into(), b"SAMEORIGIN".to_vec()));
						}
					}
					Ok(res)
				})
	}

	fn on_message(&mut self, msg: ws::Message) -> ws::Result<()> {
		let req = try!(msg.as_text());
		match self.handler.handle_request(req) {
			Some(res) => self.out.send(res),
			None => Ok(()),
		}
	}
}

pub struct Factory {
	handler: Arc<IoHandler>,
	self_origin: String,
	authcodes_path: PathBuf,
}

impl Factory {
	pub fn new(handler: Arc<IoHandler>, self_origin: String, authcodes_path: PathBuf) -> Self {
		Factory {
			handler: handler,
			self_origin: self_origin,
			authcodes_path: authcodes_path,
		}
	}
}

impl ws::Factory for Factory {
	type Handler = Session;

	fn connection_made(&mut self, sender: ws::Sender) -> Self::Handler {
		Session {
			out: sender,
			handler: self.handler.clone(),
			self_origin: self.self_origin.clone(),
			authcodes_path: self.authcodes_path.clone(),
		}
	}
}<|MERGE_RESOLUTION|>--- conflicted
+++ resolved
@@ -76,12 +76,8 @@
 
 		// Check request origin and host header.
 		if !origin_is_allowed(&self.self_origin, origin) && !origin_is_allowed(&self.self_origin, host) {
-<<<<<<< HEAD
+			warn!(target: "signer", "Blocked connection to Signer API from untrusted origin.");
 			return Ok(ws::Response::forbidden(format!("You are not allowed to access system ui. Use: http://{}", self.self_origin)));
-=======
-			warn!(target: "signer", "Blocked connection to Signer API from untrusted origin.");
-			return Ok(ws::Response::forbidden("You are not allowed to access system ui.".into()));
->>>>>>> fdc22db3
 		}
 
 		// Detect if it's a websocket request.
