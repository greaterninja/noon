// Copyright 2015, 2016 Ethcore (UK) Ltd.
// This file is part of Parity.

// Parity is free software: you can redistribute it and/or modify
// it under the terms of the GNU General Public License as published by
// the Free Software Foundation, either version 3 of the License, or
// (at your option) any later version.

// Parity is distributed in the hope that it will be useful,
// but WITHOUT ANY WARRANTY; without even the implied warranty of
// MERCHANTABILITY or FITNESS FOR A PARTICULAR PURPOSE.  See the
// GNU General Public License for more details.

// You should have received a copy of the GNU General Public License
// along with Parity.  If not, see <http://www.gnu.org/licenses/>.

//! Indexes all rpc poll requests.

use util::hash::H256;
use std::collections::HashMap;
use transient_hashmap::{TransientHashMap, Timer, StandardTimer};

/// Lifetime of poll (in seconds).
const POLL_LIFETIME: u64 = 60;

pub type PollId = usize;
pub type BlockNumber = u64;

pub struct PollInfo<F> {
	pub filter: F,
	pub block_number: BlockNumber
}

impl<F> Clone for PollInfo<F> where F: Clone {
	fn clone(&self) -> Self {
		PollInfo {
			filter: self.filter.clone(),
			block_number: self.block_number.clone()
		}
	}
}

/// Indexes all poll requests.
///
/// Lazily garbage collects unused polls info.
pub struct PollManager<F, T = StandardTimer> where T: Timer {
	polls: TransientHashMap<PollId, PollInfo<F>, T>,
	transactions_data: HashMap<PollId, Vec<H256>>,
	next_available_id: PollId,
}

impl<F> PollManager<F, StandardTimer> {
	/// Creates new instance of indexer.
	pub fn new() -> Self {
		PollManager::new_with_timer(Default::default())
	}
}

impl<F, T> PollManager<F, T> where T: Timer {
	pub fn new_with_timer(timer: T) -> Self {
		PollManager {
			polls: TransientHashMap::new_with_timer(POLL_LIFETIME, timer),
			transactions_data: HashMap::new(),
			next_available_id: 0,
		}
	}

	fn prune(&mut self) {
		self.polls.prune();
		// self.polls.prune()
		// 	.into_iter()
		// 	.map(|key| {
		// 		self.transactions_data.remove(key);
		// 	});
	}

	/// Returns id which can be used for new poll.
	///
	/// Stores information when last poll happend.
	pub fn create_poll(&mut self, filter: F, block: BlockNumber) -> PollId {
		self.prune();
		let id = self.next_available_id;
		self.next_available_id += 1;
		self.polls.insert(id, PollInfo {
			filter: filter,
			block_number: block,
		});
		id
	}

	/// Updates information when last poll happend.
	pub fn update_poll(&mut self, id: &PollId, block: BlockNumber) {
		self.prune();
		if let Some(info) = self.polls.get_mut(id) {
			info.block_number = block;
		}
	}

	/// Returns number of block when last poll happend.
<<<<<<< HEAD
	pub fn get_poll_info(&mut self, id: &PollId) -> Option<&PollInfo<F>> {
		self.prune();
=======
	pub fn poll_info(&mut self, id: &PollId) -> Option<&PollInfo<F>> {
		self.polls.prune();
>>>>>>> 55a14b3a
		self.polls.get(id)
	}

	pub fn update_transactions(&mut self, id: &PollId, transactions: Vec<H256>) -> Option<Vec<H256>> {
		self.prune();
		if self.polls.get(id).is_some() {
			self.transactions_data.insert(*id, transactions)
		} else {
			None
		}
	}

	// Normal code always replaces transactions
	#[cfg(test)]
	/// Returns last transactions hashes for given poll.
	pub fn transactions(&mut self, id: &PollId) -> Option<&Vec<H256>> {
		self.prune();
		self.transactions_data.get(id)
	}

	/// Removes poll info.
	pub fn remove_poll(&mut self, id: &PollId) {
		self.polls.remove(id);
		self.transactions_data.remove(id);
	}
}

#[cfg(test)]
mod tests {
	use std::cell::RefCell;
	use transient_hashmap::Timer;
	use v1::helpers::PollManager;
	use util::hash::H256;

	struct TestTimer<'a> {
		time: &'a RefCell<i64>,
	}

	impl<'a> Timer for TestTimer<'a> {
		fn get_time(&self) -> i64 {
			*self.time.borrow()
		}
	}

	#[test]
	fn test_poll_indexer() {
		let time = RefCell::new(0);
		let timer = TestTimer {
			time: &time,
		};

		let mut indexer = PollManager::new_with_timer(timer);
		assert_eq!(indexer.create_poll(false, 20), 0);
		assert_eq!(indexer.create_poll(true, 20), 1);

		*time.borrow_mut() = 10;
		indexer.update_poll(&0, 21);
		assert_eq!(indexer.poll_info(&0).unwrap().filter, false);
		assert_eq!(indexer.poll_info(&0).unwrap().block_number, 21);

		*time.borrow_mut() = 30;
		indexer.update_poll(&1, 23);
		assert_eq!(indexer.poll_info(&1).unwrap().filter, true);
		assert_eq!(indexer.poll_info(&1).unwrap().block_number, 23);

		*time.borrow_mut() = 75;
		indexer.update_poll(&0, 30);
		assert!(indexer.poll_info(&0).is_none());
		assert_eq!(indexer.poll_info(&1).unwrap().filter, true);
		assert_eq!(indexer.poll_info(&1).unwrap().block_number, 23);

		indexer.remove_poll(&1);
		assert!(indexer.poll_info(&1).is_none());
	}

	#[test]
	fn should_return_poll_transactions_hashes() {
		// given
		let mut indexer = PollManager::new();
		let poll_id = indexer.create_poll(false, 20);
		assert!(indexer.transactions(&poll_id).is_none());
		let transactions = vec![H256::from(1), H256::from(2)];

		// when
		indexer.update_transactions(&poll_id, transactions.clone());

		// then
		let txs = indexer.transactions(&poll_id);
		assert_eq!(txs.unwrap(), &transactions);
	}


	#[test]
	fn should_remove_transaction_data_when_poll_timed_out() {
		// given
		let time = RefCell::new(0);
		let timer = TestTimer {
			time: &time,
		};
		let mut indexer = PollManager::new_with_timer(timer);
		let poll_id = indexer.create_poll(false, 20);
		let transactions = vec![H256::from(1), H256::from(2)];
		indexer.update_transactions(&poll_id, transactions.clone());
		assert!(indexer.transactions(&poll_id).is_some());

		// when
		*time.borrow_mut() = 75;
		indexer.prune();

		// then
		assert!(indexer.transactions(&poll_id).is_none());

	}

	#[test]
	fn should_remove_transaction_data_when_poll_is_removed() {
		// given
		let mut indexer = PollManager::new();
		let poll_id = indexer.create_poll(false, 20);
		let transactions = vec![H256::from(1), H256::from(2)];

		// when
		indexer.update_transactions(&poll_id, transactions.clone());
		assert!(indexer.transactions(&poll_id).is_some());
		indexer.remove_poll(&poll_id);

		// then
		assert!(indexer.transactions(&poll_id).is_none());
	}

	#[test]
	fn should_ignore_transactions_for_invalid_poll_id() {
		// given
		let mut indexer = PollManager::<()>::new();
		let transactions = vec![H256::from(1), H256::from(2)];

		// when
		indexer.update_transactions(&5, transactions.clone());

		// then
		assert!(indexer.transactions(&5).is_none());
	}
}<|MERGE_RESOLUTION|>--- conflicted
+++ resolved
@@ -97,13 +97,8 @@
 	}
 
 	/// Returns number of block when last poll happend.
-<<<<<<< HEAD
-	pub fn get_poll_info(&mut self, id: &PollId) -> Option<&PollInfo<F>> {
-		self.prune();
-=======
 	pub fn poll_info(&mut self, id: &PollId) -> Option<&PollInfo<F>> {
-		self.polls.prune();
->>>>>>> 55a14b3a
+		self.prune();
 		self.polls.get(id)
 	}
 
