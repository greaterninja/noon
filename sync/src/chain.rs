--- conflicted
+++ resolved
@@ -93,12 +93,9 @@
 use std::cmp;
 use hash::keccak;
 use heapsize::HeapSizeOf;
-<<<<<<< HEAD
 use bigint::prelude::U256;
 use bigint::hash::{H256, H256FastMap};
-=======
 use parking_lot::RwLock;
->>>>>>> b731ccea
 use util::*;
 use rlp::*;
 use network::*;
@@ -2236,15 +2233,10 @@
 	use network::PeerId;
 	use tests::helpers::*;
 	use tests::snapshot::TestSnapshotService;
-<<<<<<< HEAD
 	use bigint::prelude::U256;
 	use bigint::hash::H256;
-	use util::{Address, RwLock};
-=======
+	use util::Address;
 	use parking_lot::RwLock;
-	use util::{U256, Address};
-	use util::hash::H256;
->>>>>>> b731ccea
 	use util::bytes::Bytes;
 	use rlp::{Rlp, RlpStream, UntrustedRlp};
 	use super::*;
